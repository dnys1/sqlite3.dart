import 'dart:collection';
import 'dart:convert';
import 'dart:ffi';
import 'dart:typed_data';

import 'package:meta/meta.dart';

import '../constants.dart';
import '../functions.dart';
import '../implementation/bindings.dart';
import 'memory.dart';
// the alias reduces the diff between the native-asset variant and main. It
// should be removed once we move to natives exclusively.
import 'sqlite3.g.dart' as bindings;
import 'sqlite3.g.dart';

class SupportedSqliteFeatures {
  final bool supportsColumnMetadata;
  final bool supportsPrepareV3;

  SupportedSqliteFeatures({
    required this.supportsColumnMetadata,
    required this.supportsPrepareV3,
  });

  static SupportedSqliteFeatures features = _detect();

  static SupportedSqliteFeatures _detect() {
    var hasColumnMetadata = false;

    var i = 0;
    String? lastOption;
    do {
      final ptr = sqlite3_compileoption_get(i);

      if (!ptr.isNullPointer) {
        lastOption = ptr.readString();

        if (lastOption == 'ENABLE_COLUMN_METADATA') {
          hasColumnMetadata = true;
          break;
        }
      } else {
        lastOption = null;
      }

      i++;
    } while (lastOption != null);

    return SupportedSqliteFeatures(
      supportsColumnMetadata: hasColumnMetadata,
      supportsPrepareV3: sqlite3_libversion_number() >= _firstVersionForV3,
    );
  }

  // sqlite3_prepare_v3 was added in 3.20.0
  static const int _firstVersionForV3 = 3020000;
}

// ignore_for_file: non_constant_identifier_names

final class FfiBindings extends RawSqliteBindings {
  @override
  String? get sqlite3_temp_directory {
    return bindings.sqlite3_temp_directory.readNullableString();
  }

  @override
  set sqlite3_temp_directory(String? value) {
    bindings.sqlite3_temp_directory = switch (value) {
      null => nullPtr(),
      _ => Utf8Utils.allocateZeroTerminated(value),
    };
  }

  @override
  String sqlite3_errstr(int extendedErrorCode) {
    return bindings.sqlite3_errstr(extendedErrorCode).readString();
  }

  @override
  String sqlite3_libversion() {
    return bindings.sqlite3_libversion().readString();
  }

  @override
  int sqlite3_libversion_number() {
    return bindings.sqlite3_libversion_number();
  }

  @override
  SqliteResult<RawSqliteDatabase> sqlite3_open_v2(
      String name, int flags, String? zVfs) {
    final namePtr = Utf8Utils.allocateZeroTerminated(name);
    final outDb = allocate<Pointer<sqlite3>>();
    final vfsPtr = zVfs == null
        ? nullPtr<sqlite3_char>()
        : Utf8Utils.allocateZeroTerminated(zVfs);

    final resultCode = bindings.sqlite3_open_v2(namePtr, outDb, flags, vfsPtr);
    final result = SqliteResult(resultCode, FfiDatabase(outDb.value));

    namePtr.free();
    outDb.free();
    if (zVfs != null) vfsPtr.free();

    return result;
  }

  @override
  String sqlite3_sourceid() {
    return bindings.sqlite3_sourceid().readString();
  }
}

final class FfiDatabase extends RawSqliteDatabase {
  final Pointer<sqlite3> db;
  NativeCallable<_UpdateHook>? _installedUpdateHook;

  FfiDatabase(this.db);

  @override
  int sqlite3_close_v2() {
    return bindings.sqlite3_close_v2(db);
  }

  @override
  String sqlite3_errmsg() {
    return bindings.sqlite3_errmsg(db).readString();
  }

  @override
  int sqlite3_extended_errcode() {
    return bindings.sqlite3_extended_errcode(db);
  }

  @override
  void sqlite3_extended_result_codes(int onoff) {
    bindings.sqlite3_extended_result_codes(db, onoff);
  }

  @override
  int sqlite3_changes() => bindings.sqlite3_changes(db);

  @override
  int sqlite3_exec(String sql) {
    final sqlPtr = Utf8Utils.allocateZeroTerminated(sql);

    final result =
        bindings.sqlite3_exec(db, sqlPtr, nullPtr(), nullPtr(), nullPtr());
    sqlPtr.free();
    return result;
  }

  @override
  int sqlite3_last_insert_rowid() {
    return bindings.sqlite3_last_insert_rowid(db);
  }

  @override
  void deallocateAdditionalMemory() {}

  @override
  int sqlite3_create_collation_v2({
    required Uint8List collationName,
    required int eTextRep,
    required RawCollation collation,
  }) {
    final name = allocateBytes(collationName, additionalLength: 1);
    final compare = collation.toNative();

    final result = bindings.sqlite3_create_collation_v2(
      db,
      name.cast(),
      eTextRep,
      nullPtr(),
      compare.nativeFunction,
      _xDestroy([compare]),
    );
    name.free();

    return result;
  }

  @override
  int sqlite3_create_window_function({
    required Uint8List functionName,
    required int nArg,
    required int eTextRep,
    required RawXStep xStep,
    required RawXFinal xFinal,
    required RawXFinal xValue,
    required RawXStep xInverse,
  }) {
    final functionNamePtr = allocateBytes(functionName, additionalLength: 1);

    final step = xStep.toNative();
    final $final = xFinal.toNative(true);
    final value = xValue.toNative(false);
    final inverse = xInverse.toNative();

    final result = bindings.sqlite3_create_window_function(
      db,
      functionNamePtr.cast(),
      nArg,
      eTextRep,
      nullPtr(),
      step.nativeFunction,
      $final.nativeFunction,
      value.nativeFunction,
      inverse.nativeFunction,
      _xDestroy([step, $final, value, inverse]),
    );
    functionNamePtr.free();
    return result;
  }

  @override
  int sqlite3_create_function_v2({
    required Uint8List functionName,
    required int nArg,
    required int eTextRep,
    RawXFunc? xFunc,
    RawXStep? xStep,
    RawXFinal? xFinal,
  }) {
    final functionNamePtr = allocateBytes(functionName, additionalLength: 1);

    final func = xFunc?.toNative();
    final step = xStep?.toNative();
    final $final = xFinal?.toNative(true);

    final result = bindings.sqlite3_create_function_v2(
      db,
      functionNamePtr.cast(),
      nArg,
      eTextRep,
      nullPtr(),
      func?.nativeFunction ?? nullPtr(),
      step?.nativeFunction ?? nullPtr(),
      $final?.nativeFunction ?? nullPtr(),
      _xDestroy([
        if (func != null) func,
        if (step != null) step,
        if ($final != null) $final,
      ]),
    );
    functionNamePtr.free();
    return result;
  }

  @override
  void sqlite3_update_hook(RawUpdateHook? hook) {
    final previous = _installedUpdateHook;

    if (hook == null) {
      bindings.sqlite3_update_hook(db, nullPtr(), nullPtr());
    } else {
      final native = _installedUpdateHook = hook.toNative();
      bindings.sqlite3_update_hook(db, native.nativeFunction, nullPtr());
    }

    previous?.close();
  }

  @override
  int sqlite3_db_config(int op, int value) {
    final result = bindings.sqlite3_db_config(
      db,
      op,
      value,
      nullPtr(),
    );
    return result;
  }

  @override
  int sqlite3_get_autocommit() {
    return bindings.sqlite3_get_autocommit(db);
  }

  @override
  RawStatementCompiler newCompiler(List<int> utf8EncodedSql) {
    return FfiStatementCompiler(this, allocateBytes(utf8EncodedSql));
  }

  static Pointer<NativeFunction<Void Function(Pointer<Void>)>> _xDestroy(
      List<NativeCallable> callables) {
    int destroy(Pointer<Void> _) {
      for (final callable in callables) {
        callable.close();
      }

      // TODO: Remove and change to void after Dart 3.5 or https://github.com/dart-lang/sdk/issues/56064
      return 0;
    }

    final callable =
        NativeCallable<Void Function(Pointer<Void>)>.isolateLocal(destroy)
          ..keepIsolateAlive = false;
    callables.add(callable);

    return callable.nativeFunction;
  }
}

final class FfiStatementCompiler extends RawStatementCompiler {
  final FfiDatabase database;
  final Pointer<Uint8> sql;
  final Pointer<Pointer<sqlite3_stmt>> stmtOut = allocate();
  final Pointer<Pointer<sqlite3_char>> pzTail = allocate();

  FfiStatementCompiler(this.database, this.sql);

  @override
  void close() {
    sql.free();
    stmtOut.free();
    pzTail.free();
  }

  @override
  int get endOffset => pzTail.value.address - sql.address;

  @override
  SqliteResult<RawSqliteStatement?> sqlite3_prepare(
      int byteOffset, int length, int prepFlag) {
    final int result;

    if (SupportedSqliteFeatures.features.supportsPrepareV3) {
      result = sqlite3_prepare_v3(
        database.db,
        (sql + byteOffset).cast(),
        length,
        prepFlag,
        stmtOut,
        pzTail,
      );
    } else {
      assert(
        prepFlag == 0,
        'Used custom preparation flags, but the loaded sqlite library does '
        'not support prepare_v3',
      );

      result = sqlite3_prepare_v2(
        database.db,
        (sql + byteOffset).cast(),
        length,
        stmtOut,
        pzTail,
      );
    }

    final stmt = stmtOut.value;
    final libraryStatement =
        stmt.isNullPointer ? null : FfiStatement(database, stmt);

    return SqliteResult(result, libraryStatement);
  }
}

final class FfiStatement extends RawSqliteStatement {
  final FfiDatabase database;
  final Pointer<sqlite3_stmt> stmt;

  final List<Pointer> _allocatedArguments = [];

  FfiStatement(this.database, this.stmt);

  @visibleForTesting
  List<Pointer> get allocatedArguments => _allocatedArguments;

  @override
  void deallocateArguments() {
    for (final arg in _allocatedArguments) {
      arg.free();
    }
    _allocatedArguments.clear();
  }

  @override
  void sqlite3_bind_blob64(int index, List<int> value) {
    final ptr = allocateBytes(value);
    _allocatedArguments.add(ptr);

    bindings.sqlite3_bind_blob64(
        stmt, index, ptr.cast(), value.length, nullPtr());
  }

  @override
  void sqlite3_bind_double(int index, double value) {
    bindings.sqlite3_bind_double(stmt, index, value);
  }

  @override
  void sqlite3_bind_int64(int index, int value) {
    bindings.sqlite3_bind_int64(stmt, index, value);
  }

  @override
  void sqlite3_bind_int64BigInt(int index, BigInt value) {
    bindings.sqlite3_bind_int64(stmt, index, value.toInt());
  }

  @override
  void sqlite3_bind_null(int index) {
    bindings.sqlite3_bind_null(stmt, index);
  }

  @override
  int sqlite3_bind_parameter_count() {
    return bindings.sqlite3_bind_parameter_count(stmt);
  }

  @override
  int sqlite3_stmt_isexplain() {
    return bindings.sqlite3_stmt_isexplain(stmt);
  }

  @override
  int sqlite3_stmt_readonly() {
    return bindings.sqlite3_stmt_readonly(stmt);
  }

  @override
  int sqlite3_bind_parameter_index(String name) {
    final ptr = Utf8Utils.allocateZeroTerminated(name);
    try {
      return bindings.sqlite3_bind_parameter_index(stmt, ptr);
    } finally {
      ptr.free();
    }
  }

  @override
  void sqlite3_bind_text(int index, String value) {
    final bytes = utf8.encode(value);
    final ptr = allocateBytes(bytes);
    _allocatedArguments.add(ptr);

    bindings.sqlite3_bind_text(
        stmt, index, ptr.cast(), bytes.length, nullPtr());
  }

  @override
  Uint8List sqlite3_column_bytes(int index) {
    final length = bindings.sqlite3_column_bytes(stmt, index);
    if (length == 0) {
      // sqlite3_column_blob returns a null pointer for non-null blobs with
      // a length of 0. Note that we can distinguish this from a proper null
      // by checking the type (which isn't SQLITE_NULL)
      return Uint8List(0);
    }
    return bindings.sqlite3_column_blob(stmt, index).copyRange(length);
  }

  @override
  int sqlite3_column_count() {
    return bindings.sqlite3_column_count(stmt);
  }

  @override
  double sqlite3_column_double(int index) {
    return bindings.sqlite3_column_double(stmt, index);
  }

  @override
  int sqlite3_column_int64(int index) {
    return bindings.sqlite3_column_int64(stmt, index);
  }

  @override
  BigInt sqlite3_column_int64OrBigInt(int index) {
    return BigInt.from(bindings.sqlite3_column_int64(stmt, index));
  }

  @override
  String sqlite3_column_name(int index) {
    return bindings.sqlite3_column_name(stmt, index).readString();
  }

  @override
  String? sqlite3_column_table_name(int index) {
    return bindings.sqlite3_column_table_name(stmt, index).readNullableString();
  }

  @override
  String sqlite3_column_text(int index) {
    final length = bindings.sqlite3_column_bytes(stmt, index);
    return bindings.sqlite3_column_text(stmt, index).readString(length);
  }

  @override
  int sqlite3_column_type(int index) {
    return bindings.sqlite3_column_type(stmt, index);
  }

  @override
  void sqlite3_finalize() {
    bindings.sqlite3_finalize(stmt);
  }

  @override
  void sqlite3_reset() {
    bindings.sqlite3_reset(stmt);
  }

  @override
  int sqlite3_step() {
    return bindings.sqlite3_step(stmt);
  }

  @override
  bool get supportsReadingTableNameForColumn =>
      SupportedSqliteFeatures.features.supportsColumnMetadata;
}

final class FfiValue extends RawSqliteValue {
  final Pointer<sqlite3_value> value;

  FfiValue(this.value);

  @override
  Uint8List sqlite3_value_blob() {
    final byteLength = bindings.sqlite3_value_bytes(value);
    return bindings.sqlite3_value_blob(value).copyRange(byteLength);
  }

  @override
  double sqlite3_value_double() {
    return bindings.sqlite3_value_double(value);
  }

  @override
  int sqlite3_value_int64() {
    return bindings.sqlite3_value_int64(value);
  }

  @override
  String sqlite3_value_text() {
    final byteLength = bindings.sqlite3_value_bytes(value);
    return utf8
        .decode(bindings.sqlite3_value_text(value).copyRange(byteLength));
  }

  @override
  int sqlite3_value_type() {
    return bindings.sqlite3_value_type(value);
  }
}

final class FfiContext extends RawSqliteContext {
  static int _aggregateContextId = 1;
  static final Map<int, AggregateContext<Object?>> _contexts = {};

  final Pointer<sqlite3_context> context;

  FfiContext(this.context);

  Pointer<Int64> get _rawAggregateContext {
    final agCtxPtr = bindings
        .sqlite3_aggregate_context(context, sizeOf<Int64>())
        .cast<Int64>();

    if (agCtxPtr.isNullPointer) {
      // We can't run without our 8 bytes! This indicates an out-of-memory error
      throw StateError(
          'Internal error while allocating sqlite3 aggregate context (OOM?)');
    }

    return agCtxPtr;
  }

  @override
  AggregateContext<Object?>? get dartAggregateContext {
    final agCtxPtr = _rawAggregateContext;
    final value = agCtxPtr.value;

    // Ok, we have a pointer (that sqlite3 zeroes out for us). Our state counter
    // starts at one, so if it's still zero we don't have a Dart context yet.
    if (value == 0) {
      return null;
    } else {
      return _contexts[value];
    }
  }

  @override
  set dartAggregateContext(AggregateContext<Object?>? value) {
    final ptr = _rawAggregateContext;

    final id = _aggregateContextId++;
    _contexts[id] = ArgumentError.checkNotNull(value);
    ptr.value = id;
  }

  @override
  void sqlite3_result_blob64(List<int> blob) {
    final ptr = allocateBytes(blob);

    bindings.sqlite3_result_blob64(context, ptr.cast(), blob.length,
        Pointer.fromAddress(SqlSpecialDestructor.SQLITE_TRANSIENT));
    ptr.free();
  }

  @override
  void sqlite3_result_double(double value) {
    bindings.sqlite3_result_double(context, value);
  }

  @override
  void sqlite3_result_error(String message) {
    final ptr = allocateBytes(utf8.encode(message));

    bindings.sqlite3_result_error(context, ptr.cast(), message.length);
    ptr.free();
  }

  @override
  void sqlite3_result_int64(int value) {
    bindings.sqlite3_result_int64(context, value);
  }

  @override
  void sqlite3_result_int64BigInt(BigInt value) {
    bindings.sqlite3_result_int64(context, value.toInt());
  }

  @override
  void sqlite3_result_null() {
    bindings.sqlite3_result_null(context);
  }

  @override
  void sqlite3_result_text(String text) {
    final bytes = utf8.encode(text);
    final ptr = allocateBytes(bytes);

    bindings.sqlite3_result_text(context, ptr.cast(), bytes.length,
        Pointer.fromAddress(SqlSpecialDestructor.SQLITE_TRANSIENT));
    ptr.free();
  }

  void freeContext() {
    final ctxId = _rawAggregateContext.value;
    _contexts.remove(ctxId);
  }
}

class RegisteredFunctionSet {
  final RawXFunc? xFunc;
  final RawXStep? xStep;
  final RawXFinal? xFinal;

  final RawXFinal? xValue;
  final RawXStep? xInverse;

  final RawCollation? collation;

  RegisteredFunctionSet({
    this.xFunc,
    this.xStep,
    this.xFinal,
    this.xValue,
    this.xInverse,
    this.collation,
  });
}

class _ValueList extends ListBase<FfiValue> {
  @override
  int length;
  final Pointer<Pointer<sqlite3_value>> args;

  _ValueList(this.length, this.args);

  @override
  FfiValue operator [](int index) {
    return FfiValue(args[index]);
  }

  @override
  void operator []=(int index, FfiValue value) {}
}

typedef _XFunc = Void Function(
    Pointer<sqlite3_context>, Int, Pointer<Pointer<sqlite3_value>>);
typedef _XFinal = Void Function(Pointer<sqlite3_context>);
typedef _XCompare = Int Function(
    Pointer<Void>, Int, Pointer<Void>, Int, Pointer<Void>);
typedef _UpdateHook = Void Function(
    Pointer<Void>, Int, Pointer<sqlite3_char>, Pointer<sqlite3_char>, Int64);

extension on RawXFunc {
  NativeCallable<_XFunc> toNative() {
    return NativeCallable.isolateLocal((Pointer<sqlite3_context> ctx, int nArgs,
        Pointer<Pointer<sqlite3_value>> args) {
<<<<<<< HEAD
      return this(FfiContext(ctx), _ValueList(nArgs, args));
=======
      this(FfiContext(bindings, ctx), _ValueList(nArgs, args, bindings));
      // TODO: Remove and change to void after Dart 3.5 or https://github.com/dart-lang/sdk/issues/56064
      return 0;
>>>>>>> 2a4778b5
    })
      ..keepIsolateAlive = false;
  }
}

extension on RawXFinal {
  NativeCallable<_XFinal> toNative(bool clean) {
    return NativeCallable.isolateLocal((Pointer<sqlite3_context> ctx) {
<<<<<<< HEAD
      final context = FfiContext(ctx);
      final res = this(context);
=======
      final context = FfiContext(bindings, ctx);
      this(context);
>>>>>>> 2a4778b5
      if (clean) context.freeContext();
      // TODO: Remove and change to void after Dart 3.5 or https://github.com/dart-lang/sdk/issues/56064
      return 0;
    })
      ..keepIsolateAlive = false;
  }
}

extension on RawCollation {
  NativeCallable<_XCompare> toNative() {
    return NativeCallable.isolateLocal(
      (
        Pointer<Void> _,
        int lengthA,
        Pointer<Void> a,
        int lengthB,
        Pointer<Void> b,
      ) {
        final dartA = a.cast<sqlite3_char>().readNullableString(lengthA);
        final dartB = b.cast<sqlite3_char>().readNullableString(lengthB);

        return this(dartA, dartB);
      },
      exceptionalReturn: 0,
    )..keepIsolateAlive = false;
  }
}

extension on RawUpdateHook {
  NativeCallable<_UpdateHook> toNative() {
    return NativeCallable.isolateLocal(
      (Pointer<Void> _, int kind, Pointer<sqlite3_char> db,
          Pointer<sqlite3_char> table, int rowid) {
        final tableName = table.readString();
        this(kind, tableName, rowid);

        // TODO: Remove and change to void after Dart 3.5 or https://github.com/dart-lang/sdk/issues/56064
        return 0;
      },
    )..keepIsolateAlive = false;
  }
}<|MERGE_RESOLUTION|>--- conflicted
+++ resolved
@@ -696,13 +696,7 @@
   NativeCallable<_XFunc> toNative() {
     return NativeCallable.isolateLocal((Pointer<sqlite3_context> ctx, int nArgs,
         Pointer<Pointer<sqlite3_value>> args) {
-<<<<<<< HEAD
       return this(FfiContext(ctx), _ValueList(nArgs, args));
-=======
-      this(FfiContext(bindings, ctx), _ValueList(nArgs, args, bindings));
-      // TODO: Remove and change to void after Dart 3.5 or https://github.com/dart-lang/sdk/issues/56064
-      return 0;
->>>>>>> 2a4778b5
     })
       ..keepIsolateAlive = false;
   }
@@ -711,16 +705,9 @@
 extension on RawXFinal {
   NativeCallable<_XFinal> toNative(bool clean) {
     return NativeCallable.isolateLocal((Pointer<sqlite3_context> ctx) {
-<<<<<<< HEAD
       final context = FfiContext(ctx);
-      final res = this(context);
-=======
-      final context = FfiContext(bindings, ctx);
       this(context);
->>>>>>> 2a4778b5
       if (clean) context.freeContext();
-      // TODO: Remove and change to void after Dart 3.5 or https://github.com/dart-lang/sdk/issues/56064
-      return 0;
     })
       ..keepIsolateAlive = false;
   }
