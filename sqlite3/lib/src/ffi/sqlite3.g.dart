// ignore_for_file: type=lint
// AUTO GENERATED FILE, DO NOT EDIT.
//
// Generated by `package:ffigen`.
import 'dart:ffi' as ffi;

@ffi.Native<ffi.Pointer<sqlite3_char>>()
external ffi.Pointer<sqlite3_char> sqlite3_temp_directory;
@ffi.Native<
    ffi.Int Function(
        ffi.Pointer<sqlite3_char>,
        ffi.Pointer<ffi.Pointer<sqlite3>>,
        ffi.Int,
        ffi.Pointer<sqlite3_char>)>(symbol: 'sqlite3_open_v2')
external int sqlite3_open_v2(
  ffi.Pointer<sqlite3_char> filename,
  ffi.Pointer<ffi.Pointer<sqlite3>> ppDb,
  int flags,
  ffi.Pointer<sqlite3_char> zVfs,
);

@ffi.Native<ffi.Int Function(ffi.Pointer<sqlite3>)>(symbol: 'sqlite3_close_v2')
external int sqlite3_close_v2(
  ffi.Pointer<sqlite3> db,
);

@ffi.Native<
    ffi.Pointer<sqlite3_char> Function(ffi.Pointer<sqlite3>,
        ffi.Pointer<sqlite3_char>)>(symbol: 'sqlite3_db_filename')
external ffi.Pointer<sqlite3_char> sqlite3_db_filename(
  ffi.Pointer<sqlite3> db,
  ffi.Pointer<sqlite3_char> zDbName,
);

@ffi.Native<ffi.Pointer<sqlite3_char> Function(ffi.Int)>(
    symbol: 'sqlite3_compileoption_get')
external ffi.Pointer<sqlite3_char> sqlite3_compileoption_get(
  int N,
);

@ffi.Native<ffi.Int Function(ffi.Pointer<sqlite3>, ffi.Int)>(
    symbol: 'sqlite3_extended_result_codes')
external int sqlite3_extended_result_codes(
  ffi.Pointer<sqlite3> db,
  int onoff,
);

@ffi.Native<ffi.Int Function(ffi.Pointer<sqlite3>)>(
    symbol: 'sqlite3_extended_errcode')
external int sqlite3_extended_errcode(
  ffi.Pointer<sqlite3> db,
);

@ffi.Native<ffi.Pointer<sqlite3_char> Function(ffi.Pointer<sqlite3>)>(
    symbol: 'sqlite3_errmsg')
external ffi.Pointer<sqlite3_char> sqlite3_errmsg(
  ffi.Pointer<sqlite3> db,
);

@ffi.Native<ffi.Pointer<sqlite3_char> Function(ffi.Int)>(
    symbol: 'sqlite3_errstr')
external ffi.Pointer<sqlite3_char> sqlite3_errstr(
  int code,
);

@ffi.Native<ffi.Void Function(ffi.Pointer<ffi.Void>)>(symbol: 'sqlite3_free')
external void sqlite3_free(
  ffi.Pointer<ffi.Void> ptr,
);

@ffi.Native<ffi.Pointer<sqlite3_char> Function()>(symbol: 'sqlite3_libversion')
external ffi.Pointer<sqlite3_char> sqlite3_libversion();

@ffi.Native<ffi.Pointer<sqlite3_char> Function()>(symbol: 'sqlite3_sourceid')
external ffi.Pointer<sqlite3_char> sqlite3_sourceid();

@ffi.Native<ffi.Int Function()>(symbol: 'sqlite3_libversion_number')
external int sqlite3_libversion_number();

@ffi.Native<ffi.Int64 Function(ffi.Pointer<sqlite3>)>(
    symbol: 'sqlite3_last_insert_rowid')
external int sqlite3_last_insert_rowid(
  ffi.Pointer<sqlite3> db,
);

@ffi.Native<ffi.Int Function(ffi.Pointer<sqlite3>)>(symbol: 'sqlite3_changes')
external int sqlite3_changes(
  ffi.Pointer<sqlite3> db,
);

@ffi.Native<
    ffi.Int Function(
        ffi.Pointer<sqlite3>,
        ffi.Pointer<sqlite3_char>,
        ffi.Pointer<ffi.Void>,
        ffi.Pointer<ffi.Void>,
        ffi.Pointer<ffi.Pointer<sqlite3_char>>)>(symbol: 'sqlite3_exec')
external int sqlite3_exec(
  ffi.Pointer<sqlite3> db,
  ffi.Pointer<sqlite3_char> sql,
  ffi.Pointer<ffi.Void> callback,
  ffi.Pointer<ffi.Void> argToCb,
  ffi.Pointer<ffi.Pointer<sqlite3_char>> errorOut,
);

@ffi.Native<
    ffi.Pointer<ffi.Void> Function(
        ffi.Pointer<sqlite3>,
        ffi.Pointer<
            ffi.NativeFunction<
                ffi.Void Function(
                    ffi.Pointer<ffi.Void>,
                    ffi.Int,
                    ffi.Pointer<sqlite3_char>,
                    ffi.Pointer<sqlite3_char>,
                    ffi.Int64)>>,
        ffi.Pointer<ffi.Void>)>(symbol: 'sqlite3_update_hook')
external ffi.Pointer<ffi.Void> sqlite3_update_hook(
  ffi.Pointer<sqlite3> arg0,
  ffi.Pointer<
          ffi.NativeFunction<
              ffi.Void Function(
                  ffi.Pointer<ffi.Void>,
                  ffi.Int,
                  ffi.Pointer<sqlite3_char>,
                  ffi.Pointer<sqlite3_char>,
                  ffi.Int64)>>
      arg1,
<<<<<<< HEAD
  ffi.Pointer<ffi.Void> arg2,
);

@ffi.Native<
    ffi.Int Function(
        ffi.Pointer<sqlite3>,
        ffi.Pointer<sqlite3_char>,
        ffi.Int,
        ffi.Pointer<ffi.Pointer<sqlite3_stmt>>,
        ffi.Pointer<ffi.Pointer<sqlite3_char>>)>(symbol: 'sqlite3_prepare_v2')
external int sqlite3_prepare_v2(
  ffi.Pointer<sqlite3> db,
  ffi.Pointer<sqlite3_char> zSql,
  int nByte,
  ffi.Pointer<ffi.Pointer<sqlite3_stmt>> ppStmt,
  ffi.Pointer<ffi.Pointer<sqlite3_char>> pzTail,
);

@ffi.Native<
    ffi.Int Function(
        ffi.Pointer<sqlite3>,
        ffi.Pointer<sqlite3_char>,
        ffi.Int,
        ffi.UnsignedInt,
        ffi.Pointer<ffi.Pointer<sqlite3_stmt>>,
        ffi.Pointer<ffi.Pointer<sqlite3_char>>)>(symbol: 'sqlite3_prepare_v3')
external int sqlite3_prepare_v3(
  ffi.Pointer<sqlite3> db,
  ffi.Pointer<sqlite3_char> zSql,
  int nByte,
  int prepFlags,
  ffi.Pointer<ffi.Pointer<sqlite3_stmt>> ppStmt,
  ffi.Pointer<ffi.Pointer<sqlite3_char>> pzTail,
);

@ffi.Native<ffi.Int Function(ffi.Pointer<sqlite3_stmt>)>(
    symbol: 'sqlite3_finalize')
external int sqlite3_finalize(
  ffi.Pointer<sqlite3_stmt> pStmt,
);

@ffi.Native<ffi.Int Function(ffi.Pointer<sqlite3_stmt>)>(symbol: 'sqlite3_step')
external int sqlite3_step(
  ffi.Pointer<sqlite3_stmt> pStmt,
);

@ffi.Native<ffi.Int Function(ffi.Pointer<sqlite3_stmt>)>(
    symbol: 'sqlite3_reset')
external int sqlite3_reset(
  ffi.Pointer<sqlite3_stmt> pStmt,
);

@ffi.Native<ffi.Int Function(ffi.Pointer<sqlite3_stmt>)>(
    symbol: 'sqlite3_column_count')
external int sqlite3_column_count(
  ffi.Pointer<sqlite3_stmt> pStmt,
);

@ffi.Native<ffi.Int Function(ffi.Pointer<sqlite3_stmt>)>(
    symbol: 'sqlite3_bind_parameter_count')
external int sqlite3_bind_parameter_count(
  ffi.Pointer<sqlite3_stmt> pStmt,
);

@ffi.Native<
        ffi.Int Function(ffi.Pointer<sqlite3_stmt>, ffi.Pointer<sqlite3_char>)>(
    symbol: 'sqlite3_bind_parameter_index')
external int sqlite3_bind_parameter_index(
  ffi.Pointer<sqlite3_stmt> arg0,
  ffi.Pointer<sqlite3_char> zName,
);

@ffi.Native<
    ffi.Pointer<sqlite3_char> Function(
        ffi.Pointer<sqlite3_stmt>, ffi.Int)>(symbol: 'sqlite3_column_name')
external ffi.Pointer<sqlite3_char> sqlite3_column_name(
  ffi.Pointer<sqlite3_stmt> pStmt,
  int N,
);

@ffi.Native<
        ffi.Pointer<sqlite3_char> Function(ffi.Pointer<sqlite3_stmt>, ffi.Int)>(
    symbol: 'sqlite3_column_table_name')
external ffi.Pointer<sqlite3_char> sqlite3_column_table_name(
  ffi.Pointer<sqlite3_stmt> pStmt,
  int N,
);

@ffi.Native<
    ffi.Int Function(ffi.Pointer<sqlite3_stmt>, ffi.Int, ffi.Pointer<ffi.Void>,
        ffi.Uint64, ffi.Pointer<ffi.Void>)>(symbol: 'sqlite3_bind_blob64')
external int sqlite3_bind_blob64(
  ffi.Pointer<sqlite3_stmt> pStmt,
  int index,
  ffi.Pointer<ffi.Void> data,
  int length,
  ffi.Pointer<ffi.Void> destructor,
);

@ffi.Native<ffi.Int Function(ffi.Pointer<sqlite3_stmt>, ffi.Int, ffi.Double)>(
    symbol: 'sqlite3_bind_double')
external int sqlite3_bind_double(
  ffi.Pointer<sqlite3_stmt> pStmt,
  int index,
  double data,
);

@ffi.Native<ffi.Int Function(ffi.Pointer<sqlite3_stmt>, ffi.Int, ffi.Int64)>(
    symbol: 'sqlite3_bind_int64')
external int sqlite3_bind_int64(
  ffi.Pointer<sqlite3_stmt> pStmt,
  int index,
  int data,
);

@ffi.Native<ffi.Int Function(ffi.Pointer<sqlite3_stmt>, ffi.Int)>(
    symbol: 'sqlite3_bind_null')
external int sqlite3_bind_null(
  ffi.Pointer<sqlite3_stmt> pStmt,
  int index,
);

@ffi.Native<
    ffi.Int Function(
        ffi.Pointer<sqlite3_stmt>,
        ffi.Int,
        ffi.Pointer<sqlite3_char>,
        ffi.Int,
        ffi.Pointer<ffi.Void>)>(symbol: 'sqlite3_bind_text')
external int sqlite3_bind_text(
  ffi.Pointer<sqlite3_stmt> pStmt,
  int index,
  ffi.Pointer<sqlite3_char> data,
  int length,
  ffi.Pointer<ffi.Void> destructor,
);

@ffi.Native<ffi.Pointer<ffi.Void> Function(ffi.Pointer<sqlite3_stmt>, ffi.Int)>(
    symbol: 'sqlite3_column_blob')
external ffi.Pointer<ffi.Void> sqlite3_column_blob(
  ffi.Pointer<sqlite3_stmt> pStmt,
  int iCol,
);

@ffi.Native<ffi.Double Function(ffi.Pointer<sqlite3_stmt>, ffi.Int)>(
    symbol: 'sqlite3_column_double')
external double sqlite3_column_double(
  ffi.Pointer<sqlite3_stmt> pStmt,
  int iCol,
);

@ffi.Native<ffi.Int64 Function(ffi.Pointer<sqlite3_stmt>, ffi.Int)>(
    symbol: 'sqlite3_column_int64')
external int sqlite3_column_int64(
  ffi.Pointer<sqlite3_stmt> pStmt,
  int iCol,
);

@ffi.Native<
    ffi.Pointer<sqlite3_char> Function(
        ffi.Pointer<sqlite3_stmt>, ffi.Int)>(symbol: 'sqlite3_column_text')
external ffi.Pointer<sqlite3_char> sqlite3_column_text(
  ffi.Pointer<sqlite3_stmt> pStmt,
  int iCol,
);

@ffi.Native<ffi.Int Function(ffi.Pointer<sqlite3_stmt>, ffi.Int)>(
    symbol: 'sqlite3_column_bytes')
external int sqlite3_column_bytes(
  ffi.Pointer<sqlite3_stmt> pStmt,
  int iCol,
);

@ffi.Native<ffi.Int Function(ffi.Pointer<sqlite3_stmt>, ffi.Int)>(
    symbol: 'sqlite3_column_type')
external int sqlite3_column_type(
  ffi.Pointer<sqlite3_stmt> pStmt,
  int iCol,
);

@ffi.Native<ffi.Pointer<ffi.Void> Function(ffi.Pointer<sqlite3_value>)>(
    symbol: 'sqlite3_value_blob')
external ffi.Pointer<ffi.Void> sqlite3_value_blob(
  ffi.Pointer<sqlite3_value> value,
);

@ffi.Native<ffi.Double Function(ffi.Pointer<sqlite3_value>)>(
    symbol: 'sqlite3_value_double')
external double sqlite3_value_double(
  ffi.Pointer<sqlite3_value> value,
);

@ffi.Native<ffi.Int Function(ffi.Pointer<sqlite3_value>)>(
    symbol: 'sqlite3_value_type')
external int sqlite3_value_type(
  ffi.Pointer<sqlite3_value> value,
);

@ffi.Native<ffi.Int64 Function(ffi.Pointer<sqlite3_value>)>(
    symbol: 'sqlite3_value_int64')
external int sqlite3_value_int64(
  ffi.Pointer<sqlite3_value> value,
);

@ffi.Native<ffi.Pointer<sqlite3_char> Function(ffi.Pointer<sqlite3_value>)>(
    symbol: 'sqlite3_value_text')
external ffi.Pointer<sqlite3_char> sqlite3_value_text(
  ffi.Pointer<sqlite3_value> value,
);

@ffi.Native<ffi.Int Function(ffi.Pointer<sqlite3_value>)>(
    symbol: 'sqlite3_value_bytes')
external int sqlite3_value_bytes(
  ffi.Pointer<sqlite3_value> value,
);

@ffi.Native<
        ffi.Int Function(
            ffi.Pointer<sqlite3>,
            ffi.Pointer<sqlite3_char>,
            ffi.Int,
            ffi.Int,
            ffi.Pointer<ffi.Void>,
            ffi.Pointer<
                ffi.NativeFunction<
                    ffi.Void Function(ffi.Pointer<sqlite3_context>, ffi.Int,
                        ffi.Pointer<ffi.Pointer<sqlite3_value>>)>>,
            ffi.Pointer<
                ffi.NativeFunction<
                    ffi.Void Function(ffi.Pointer<sqlite3_context>, ffi.Int,
                        ffi.Pointer<ffi.Pointer<sqlite3_value>>)>>,
            ffi.Pointer<
                ffi.NativeFunction<
                    ffi.Void Function(ffi.Pointer<sqlite3_context>)>>,
            ffi.Pointer<
                ffi.NativeFunction<ffi.Void Function(ffi.Pointer<ffi.Void>)>>)>(
    symbol: 'sqlite3_create_function_v2')
external int sqlite3_create_function_v2(
  ffi.Pointer<sqlite3> db,
  ffi.Pointer<sqlite3_char> zFunctionName,
  int nArg,
  int eTextRep,
  ffi.Pointer<ffi.Void> pApp,
  ffi.Pointer<
          ffi.NativeFunction<
              ffi.Void Function(ffi.Pointer<sqlite3_context>, ffi.Int,
                  ffi.Pointer<ffi.Pointer<sqlite3_value>>)>>
=======
      arg2,
    );
  }

  late final _sqlite3_update_hookPtr = _lookup<
      ffi.NativeFunction<
          ffi.Pointer<ffi.Void> Function(
              ffi.Pointer<sqlite3>,
              ffi.Pointer<
                  ffi.NativeFunction<
                      ffi.Void Function(
                          ffi.Pointer<ffi.Void>,
                          ffi.Int,
                          ffi.Pointer<sqlite3_char>,
                          ffi.Pointer<sqlite3_char>,
                          ffi.Int64)>>,
              ffi.Pointer<ffi.Void>)>>('sqlite3_update_hook');
  late final _sqlite3_update_hook = _sqlite3_update_hookPtr.asFunction<
      ffi.Pointer<ffi.Void> Function(
          ffi.Pointer<sqlite3>,
          ffi.Pointer<
              ffi.NativeFunction<
                  ffi.Void Function(
                      ffi.Pointer<ffi.Void>,
                      ffi.Int,
                      ffi.Pointer<sqlite3_char>,
                      ffi.Pointer<sqlite3_char>,
                      ffi.Int64)>>,
          ffi.Pointer<ffi.Void>)>();

  int sqlite3_get_autocommit(
    ffi.Pointer<sqlite3> db,
  ) {
    return _sqlite3_get_autocommit(
      db,
    );
  }

  late final _sqlite3_get_autocommitPtr =
      _lookup<ffi.NativeFunction<ffi.Int Function(ffi.Pointer<sqlite3>)>>(
          'sqlite3_get_autocommit');
  late final _sqlite3_get_autocommit = _sqlite3_get_autocommitPtr
      .asFunction<int Function(ffi.Pointer<sqlite3>)>();

  int sqlite3_prepare_v2(
    ffi.Pointer<sqlite3> db,
    ffi.Pointer<sqlite3_char> zSql,
    int nByte,
    ffi.Pointer<ffi.Pointer<sqlite3_stmt>> ppStmt,
    ffi.Pointer<ffi.Pointer<sqlite3_char>> pzTail,
  ) {
    return _sqlite3_prepare_v2(
      db,
      zSql,
      nByte,
      ppStmt,
      pzTail,
    );
  }

  late final _sqlite3_prepare_v2Ptr = _lookup<
      ffi.NativeFunction<
          ffi.Int Function(
              ffi.Pointer<sqlite3>,
              ffi.Pointer<sqlite3_char>,
              ffi.Int,
              ffi.Pointer<ffi.Pointer<sqlite3_stmt>>,
              ffi.Pointer<ffi.Pointer<sqlite3_char>>)>>('sqlite3_prepare_v2');
  late final _sqlite3_prepare_v2 = _sqlite3_prepare_v2Ptr.asFunction<
      int Function(
          ffi.Pointer<sqlite3>,
          ffi.Pointer<sqlite3_char>,
          int,
          ffi.Pointer<ffi.Pointer<sqlite3_stmt>>,
          ffi.Pointer<ffi.Pointer<sqlite3_char>>)>();

  int sqlite3_prepare_v3(
    ffi.Pointer<sqlite3> db,
    ffi.Pointer<sqlite3_char> zSql,
    int nByte,
    int prepFlags,
    ffi.Pointer<ffi.Pointer<sqlite3_stmt>> ppStmt,
    ffi.Pointer<ffi.Pointer<sqlite3_char>> pzTail,
  ) {
    return _sqlite3_prepare_v3(
      db,
      zSql,
      nByte,
      prepFlags,
      ppStmt,
      pzTail,
    );
  }

  late final _sqlite3_prepare_v3Ptr = _lookup<
      ffi.NativeFunction<
          ffi.Int Function(
              ffi.Pointer<sqlite3>,
              ffi.Pointer<sqlite3_char>,
              ffi.Int,
              ffi.UnsignedInt,
              ffi.Pointer<ffi.Pointer<sqlite3_stmt>>,
              ffi.Pointer<ffi.Pointer<sqlite3_char>>)>>('sqlite3_prepare_v3');
  late final _sqlite3_prepare_v3 = _sqlite3_prepare_v3Ptr.asFunction<
      int Function(
          ffi.Pointer<sqlite3>,
          ffi.Pointer<sqlite3_char>,
          int,
          int,
          ffi.Pointer<ffi.Pointer<sqlite3_stmt>>,
          ffi.Pointer<ffi.Pointer<sqlite3_char>>)>();

  int sqlite3_finalize(
    ffi.Pointer<sqlite3_stmt> pStmt,
  ) {
    return _sqlite3_finalize(
      pStmt,
    );
  }

  late final _sqlite3_finalizePtr =
      _lookup<ffi.NativeFunction<ffi.Int Function(ffi.Pointer<sqlite3_stmt>)>>(
          'sqlite3_finalize');
  late final _sqlite3_finalize = _sqlite3_finalizePtr
      .asFunction<int Function(ffi.Pointer<sqlite3_stmt>)>();

  int sqlite3_step(
    ffi.Pointer<sqlite3_stmt> pStmt,
  ) {
    return _sqlite3_step(
      pStmt,
    );
  }

  late final _sqlite3_stepPtr =
      _lookup<ffi.NativeFunction<ffi.Int Function(ffi.Pointer<sqlite3_stmt>)>>(
          'sqlite3_step');
  late final _sqlite3_step =
      _sqlite3_stepPtr.asFunction<int Function(ffi.Pointer<sqlite3_stmt>)>();

  int sqlite3_reset(
    ffi.Pointer<sqlite3_stmt> pStmt,
  ) {
    return _sqlite3_reset(
      pStmt,
    );
  }

  late final _sqlite3_resetPtr =
      _lookup<ffi.NativeFunction<ffi.Int Function(ffi.Pointer<sqlite3_stmt>)>>(
          'sqlite3_reset');
  late final _sqlite3_reset =
      _sqlite3_resetPtr.asFunction<int Function(ffi.Pointer<sqlite3_stmt>)>();

  int sqlite3_stmt_isexplain(
    ffi.Pointer<sqlite3_stmt> pStmt,
  ) {
    return _sqlite3_stmt_isexplain(
      pStmt,
    );
  }

  late final _sqlite3_stmt_isexplainPtr =
      _lookup<ffi.NativeFunction<ffi.Int Function(ffi.Pointer<sqlite3_stmt>)>>(
          'sqlite3_stmt_isexplain');
  late final _sqlite3_stmt_isexplain = _sqlite3_stmt_isexplainPtr
      .asFunction<int Function(ffi.Pointer<sqlite3_stmt>)>();

  int sqlite3_stmt_readonly(
    ffi.Pointer<sqlite3_stmt> pStmt,
  ) {
    return _sqlite3_stmt_readonly(
      pStmt,
    );
  }

  late final _sqlite3_stmt_readonlyPtr =
      _lookup<ffi.NativeFunction<ffi.Int Function(ffi.Pointer<sqlite3_stmt>)>>(
          'sqlite3_stmt_readonly');
  late final _sqlite3_stmt_readonly = _sqlite3_stmt_readonlyPtr
      .asFunction<int Function(ffi.Pointer<sqlite3_stmt>)>();

  int sqlite3_column_count(
    ffi.Pointer<sqlite3_stmt> pStmt,
  ) {
    return _sqlite3_column_count(
      pStmt,
    );
  }

  late final _sqlite3_column_countPtr =
      _lookup<ffi.NativeFunction<ffi.Int Function(ffi.Pointer<sqlite3_stmt>)>>(
          'sqlite3_column_count');
  late final _sqlite3_column_count = _sqlite3_column_countPtr
      .asFunction<int Function(ffi.Pointer<sqlite3_stmt>)>();

  int sqlite3_bind_parameter_count(
    ffi.Pointer<sqlite3_stmt> pStmt,
  ) {
    return _sqlite3_bind_parameter_count(
      pStmt,
    );
  }

  late final _sqlite3_bind_parameter_countPtr =
      _lookup<ffi.NativeFunction<ffi.Int Function(ffi.Pointer<sqlite3_stmt>)>>(
          'sqlite3_bind_parameter_count');
  late final _sqlite3_bind_parameter_count = _sqlite3_bind_parameter_countPtr
      .asFunction<int Function(ffi.Pointer<sqlite3_stmt>)>();

  int sqlite3_bind_parameter_index(
    ffi.Pointer<sqlite3_stmt> arg0,
    ffi.Pointer<sqlite3_char> zName,
  ) {
    return _sqlite3_bind_parameter_index(
      arg0,
      zName,
    );
  }

  late final _sqlite3_bind_parameter_indexPtr = _lookup<
      ffi.NativeFunction<
          ffi.Int Function(ffi.Pointer<sqlite3_stmt>,
              ffi.Pointer<sqlite3_char>)>>('sqlite3_bind_parameter_index');
  late final _sqlite3_bind_parameter_index =
      _sqlite3_bind_parameter_indexPtr.asFunction<
          int Function(ffi.Pointer<sqlite3_stmt>, ffi.Pointer<sqlite3_char>)>();

  ffi.Pointer<sqlite3_char> sqlite3_column_name(
    ffi.Pointer<sqlite3_stmt> pStmt,
    int N,
  ) {
    return _sqlite3_column_name(
      pStmt,
      N,
    );
  }

  late final _sqlite3_column_namePtr = _lookup<
      ffi.NativeFunction<
          ffi.Pointer<sqlite3_char> Function(
              ffi.Pointer<sqlite3_stmt>, ffi.Int)>>('sqlite3_column_name');
  late final _sqlite3_column_name = _sqlite3_column_namePtr.asFunction<
      ffi.Pointer<sqlite3_char> Function(ffi.Pointer<sqlite3_stmt>, int)>();

  ffi.Pointer<sqlite3_char> sqlite3_column_table_name(
    ffi.Pointer<sqlite3_stmt> pStmt,
    int N,
  ) {
    return _sqlite3_column_table_name(
      pStmt,
      N,
    );
  }

  late final _sqlite3_column_table_namePtr = _lookup<
      ffi.NativeFunction<
          ffi.Pointer<sqlite3_char> Function(ffi.Pointer<sqlite3_stmt>,
              ffi.Int)>>('sqlite3_column_table_name');
  late final _sqlite3_column_table_name =
      _sqlite3_column_table_namePtr.asFunction<
          ffi.Pointer<sqlite3_char> Function(ffi.Pointer<sqlite3_stmt>, int)>();

  int sqlite3_bind_blob64(
    ffi.Pointer<sqlite3_stmt> pStmt,
    int index,
    ffi.Pointer<ffi.Void> data,
    int length,
    ffi.Pointer<ffi.Void> destructor,
  ) {
    return _sqlite3_bind_blob64(
      pStmt,
      index,
      data,
      length,
      destructor,
    );
  }

  late final _sqlite3_bind_blob64Ptr = _lookup<
      ffi.NativeFunction<
          ffi.Int Function(
              ffi.Pointer<sqlite3_stmt>,
              ffi.Int,
              ffi.Pointer<ffi.Void>,
              ffi.Uint64,
              ffi.Pointer<ffi.Void>)>>('sqlite3_bind_blob64');
  late final _sqlite3_bind_blob64 = _sqlite3_bind_blob64Ptr.asFunction<
      int Function(ffi.Pointer<sqlite3_stmt>, int, ffi.Pointer<ffi.Void>, int,
          ffi.Pointer<ffi.Void>)>();

  int sqlite3_bind_double(
    ffi.Pointer<sqlite3_stmt> pStmt,
    int index,
    double data,
  ) {
    return _sqlite3_bind_double(
      pStmt,
      index,
      data,
    );
  }

  late final _sqlite3_bind_doublePtr = _lookup<
      ffi.NativeFunction<
          ffi.Int Function(ffi.Pointer<sqlite3_stmt>, ffi.Int,
              ffi.Double)>>('sqlite3_bind_double');
  late final _sqlite3_bind_double = _sqlite3_bind_doublePtr
      .asFunction<int Function(ffi.Pointer<sqlite3_stmt>, int, double)>();

  int sqlite3_bind_int64(
    ffi.Pointer<sqlite3_stmt> pStmt,
    int index,
    int data,
  ) {
    return _sqlite3_bind_int64(
      pStmt,
      index,
      data,
    );
  }

  late final _sqlite3_bind_int64Ptr = _lookup<
      ffi.NativeFunction<
          ffi.Int Function(ffi.Pointer<sqlite3_stmt>, ffi.Int,
              ffi.Int64)>>('sqlite3_bind_int64');
  late final _sqlite3_bind_int64 = _sqlite3_bind_int64Ptr
      .asFunction<int Function(ffi.Pointer<sqlite3_stmt>, int, int)>();

  int sqlite3_bind_null(
    ffi.Pointer<sqlite3_stmt> pStmt,
    int index,
  ) {
    return _sqlite3_bind_null(
      pStmt,
      index,
    );
  }

  late final _sqlite3_bind_nullPtr = _lookup<
      ffi.NativeFunction<
          ffi.Int Function(
              ffi.Pointer<sqlite3_stmt>, ffi.Int)>>('sqlite3_bind_null');
  late final _sqlite3_bind_null = _sqlite3_bind_nullPtr
      .asFunction<int Function(ffi.Pointer<sqlite3_stmt>, int)>();

  int sqlite3_bind_text(
    ffi.Pointer<sqlite3_stmt> pStmt,
    int index,
    ffi.Pointer<sqlite3_char> data,
    int length,
    ffi.Pointer<ffi.Void> destructor,
  ) {
    return _sqlite3_bind_text(
      pStmt,
      index,
      data,
      length,
      destructor,
    );
  }

  late final _sqlite3_bind_textPtr = _lookup<
      ffi.NativeFunction<
          ffi.Int Function(
              ffi.Pointer<sqlite3_stmt>,
              ffi.Int,
              ffi.Pointer<sqlite3_char>,
              ffi.Int,
              ffi.Pointer<ffi.Void>)>>('sqlite3_bind_text');
  late final _sqlite3_bind_text = _sqlite3_bind_textPtr.asFunction<
      int Function(ffi.Pointer<sqlite3_stmt>, int, ffi.Pointer<sqlite3_char>,
          int, ffi.Pointer<ffi.Void>)>();

  ffi.Pointer<ffi.Void> sqlite3_column_blob(
    ffi.Pointer<sqlite3_stmt> pStmt,
    int iCol,
  ) {
    return _sqlite3_column_blob(
      pStmt,
      iCol,
    );
  }

  late final _sqlite3_column_blobPtr = _lookup<
      ffi.NativeFunction<
          ffi.Pointer<ffi.Void> Function(
              ffi.Pointer<sqlite3_stmt>, ffi.Int)>>('sqlite3_column_blob');
  late final _sqlite3_column_blob = _sqlite3_column_blobPtr.asFunction<
      ffi.Pointer<ffi.Void> Function(ffi.Pointer<sqlite3_stmt>, int)>();

  double sqlite3_column_double(
    ffi.Pointer<sqlite3_stmt> pStmt,
    int iCol,
  ) {
    return _sqlite3_column_double(
      pStmt,
      iCol,
    );
  }

  late final _sqlite3_column_doublePtr = _lookup<
      ffi.NativeFunction<
          ffi.Double Function(
              ffi.Pointer<sqlite3_stmt>, ffi.Int)>>('sqlite3_column_double');
  late final _sqlite3_column_double = _sqlite3_column_doublePtr
      .asFunction<double Function(ffi.Pointer<sqlite3_stmt>, int)>();

  int sqlite3_column_int64(
    ffi.Pointer<sqlite3_stmt> pStmt,
    int iCol,
  ) {
    return _sqlite3_column_int64(
      pStmt,
      iCol,
    );
  }

  late final _sqlite3_column_int64Ptr = _lookup<
      ffi.NativeFunction<
          ffi.Int64 Function(
              ffi.Pointer<sqlite3_stmt>, ffi.Int)>>('sqlite3_column_int64');
  late final _sqlite3_column_int64 = _sqlite3_column_int64Ptr
      .asFunction<int Function(ffi.Pointer<sqlite3_stmt>, int)>();

  ffi.Pointer<sqlite3_char> sqlite3_column_text(
    ffi.Pointer<sqlite3_stmt> pStmt,
    int iCol,
  ) {
    return _sqlite3_column_text(
      pStmt,
      iCol,
    );
  }

  late final _sqlite3_column_textPtr = _lookup<
      ffi.NativeFunction<
          ffi.Pointer<sqlite3_char> Function(
              ffi.Pointer<sqlite3_stmt>, ffi.Int)>>('sqlite3_column_text');
  late final _sqlite3_column_text = _sqlite3_column_textPtr.asFunction<
      ffi.Pointer<sqlite3_char> Function(ffi.Pointer<sqlite3_stmt>, int)>();

  int sqlite3_column_bytes(
    ffi.Pointer<sqlite3_stmt> pStmt,
    int iCol,
  ) {
    return _sqlite3_column_bytes(
      pStmt,
      iCol,
    );
  }

  late final _sqlite3_column_bytesPtr = _lookup<
      ffi.NativeFunction<
          ffi.Int Function(
              ffi.Pointer<sqlite3_stmt>, ffi.Int)>>('sqlite3_column_bytes');
  late final _sqlite3_column_bytes = _sqlite3_column_bytesPtr
      .asFunction<int Function(ffi.Pointer<sqlite3_stmt>, int)>();

  int sqlite3_column_type(
    ffi.Pointer<sqlite3_stmt> pStmt,
    int iCol,
  ) {
    return _sqlite3_column_type(
      pStmt,
      iCol,
    );
  }

  late final _sqlite3_column_typePtr = _lookup<
      ffi.NativeFunction<
          ffi.Int Function(
              ffi.Pointer<sqlite3_stmt>, ffi.Int)>>('sqlite3_column_type');
  late final _sqlite3_column_type = _sqlite3_column_typePtr
      .asFunction<int Function(ffi.Pointer<sqlite3_stmt>, int)>();

  ffi.Pointer<ffi.Void> sqlite3_value_blob(
    ffi.Pointer<sqlite3_value> value,
  ) {
    return _sqlite3_value_blob(
      value,
    );
  }

  late final _sqlite3_value_blobPtr = _lookup<
      ffi.NativeFunction<
          ffi.Pointer<ffi.Void> Function(
              ffi.Pointer<sqlite3_value>)>>('sqlite3_value_blob');
  late final _sqlite3_value_blob = _sqlite3_value_blobPtr
      .asFunction<ffi.Pointer<ffi.Void> Function(ffi.Pointer<sqlite3_value>)>();

  double sqlite3_value_double(
    ffi.Pointer<sqlite3_value> value,
  ) {
    return _sqlite3_value_double(
      value,
    );
  }

  late final _sqlite3_value_doublePtr = _lookup<
          ffi.NativeFunction<ffi.Double Function(ffi.Pointer<sqlite3_value>)>>(
      'sqlite3_value_double');
  late final _sqlite3_value_double = _sqlite3_value_doublePtr
      .asFunction<double Function(ffi.Pointer<sqlite3_value>)>();

  int sqlite3_value_type(
    ffi.Pointer<sqlite3_value> value,
  ) {
    return _sqlite3_value_type(
      value,
    );
  }

  late final _sqlite3_value_typePtr =
      _lookup<ffi.NativeFunction<ffi.Int Function(ffi.Pointer<sqlite3_value>)>>(
          'sqlite3_value_type');
  late final _sqlite3_value_type = _sqlite3_value_typePtr
      .asFunction<int Function(ffi.Pointer<sqlite3_value>)>();

  int sqlite3_value_int64(
    ffi.Pointer<sqlite3_value> value,
  ) {
    return _sqlite3_value_int64(
      value,
    );
  }

  late final _sqlite3_value_int64Ptr = _lookup<
          ffi.NativeFunction<ffi.Int64 Function(ffi.Pointer<sqlite3_value>)>>(
      'sqlite3_value_int64');
  late final _sqlite3_value_int64 = _sqlite3_value_int64Ptr
      .asFunction<int Function(ffi.Pointer<sqlite3_value>)>();

  ffi.Pointer<sqlite3_char> sqlite3_value_text(
    ffi.Pointer<sqlite3_value> value,
  ) {
    return _sqlite3_value_text(
      value,
    );
  }

  late final _sqlite3_value_textPtr = _lookup<
      ffi.NativeFunction<
          ffi.Pointer<sqlite3_char> Function(
              ffi.Pointer<sqlite3_value>)>>('sqlite3_value_text');
  late final _sqlite3_value_text = _sqlite3_value_textPtr.asFunction<
      ffi.Pointer<sqlite3_char> Function(ffi.Pointer<sqlite3_value>)>();

  int sqlite3_value_bytes(
    ffi.Pointer<sqlite3_value> value,
  ) {
    return _sqlite3_value_bytes(
      value,
    );
  }

  late final _sqlite3_value_bytesPtr =
      _lookup<ffi.NativeFunction<ffi.Int Function(ffi.Pointer<sqlite3_value>)>>(
          'sqlite3_value_bytes');
  late final _sqlite3_value_bytes = _sqlite3_value_bytesPtr
      .asFunction<int Function(ffi.Pointer<sqlite3_value>)>();

  int sqlite3_create_function_v2(
    ffi.Pointer<sqlite3> db,
    ffi.Pointer<sqlite3_char> zFunctionName,
    int nArg,
    int eTextRep,
    ffi.Pointer<ffi.Void> pApp,
    ffi.Pointer<
            ffi.NativeFunction<
                ffi.Void Function(ffi.Pointer<sqlite3_context>, ffi.Int,
                    ffi.Pointer<ffi.Pointer<sqlite3_value>>)>>
        xFunc,
    ffi.Pointer<
            ffi.NativeFunction<
                ffi.Void Function(ffi.Pointer<sqlite3_context>, ffi.Int,
                    ffi.Pointer<ffi.Pointer<sqlite3_value>>)>>
        xStep,
    ffi.Pointer<
            ffi.NativeFunction<ffi.Void Function(ffi.Pointer<sqlite3_context>)>>
        xFinal,
    ffi.Pointer<ffi.NativeFunction<ffi.Void Function(ffi.Pointer<ffi.Void>)>>
        xDestroy,
  ) {
    return _sqlite3_create_function_v2(
      db,
      zFunctionName,
      nArg,
      eTextRep,
      pApp,
>>>>>>> 2ffd8716
      xFunc,
  ffi.Pointer<
          ffi.NativeFunction<
              ffi.Void Function(ffi.Pointer<sqlite3_context>, ffi.Int,
                  ffi.Pointer<ffi.Pointer<sqlite3_value>>)>>
      xStep,
  ffi.Pointer<
          ffi.NativeFunction<ffi.Void Function(ffi.Pointer<sqlite3_context>)>>
      xFinal,
  ffi.Pointer<ffi.NativeFunction<ffi.Void Function(ffi.Pointer<ffi.Void>)>>
      xDestroy,
);

@ffi.Native<
        ffi.Int Function(
            ffi.Pointer<sqlite3>,
            ffi.Pointer<sqlite3_char>,
            ffi.Int,
            ffi.Int,
            ffi.Pointer<ffi.Void>,
            ffi.Pointer<
                ffi.NativeFunction<
                    ffi.Void Function(ffi.Pointer<sqlite3_context>, ffi.Int,
                        ffi.Pointer<ffi.Pointer<sqlite3_value>>)>>,
            ffi.Pointer<
                ffi.NativeFunction<
                    ffi.Void Function(ffi.Pointer<sqlite3_context>)>>,
            ffi.Pointer<
                ffi.NativeFunction<
                    ffi.Void Function(ffi.Pointer<sqlite3_context>)>>,
            ffi.Pointer<
                ffi.NativeFunction<
                    ffi.Void Function(ffi.Pointer<sqlite3_context>, ffi.Int,
                        ffi.Pointer<ffi.Pointer<sqlite3_value>>)>>,
            ffi.Pointer<
                ffi.NativeFunction<ffi.Void Function(ffi.Pointer<ffi.Void>)>>)>(
    symbol: 'sqlite3_create_window_function')
external int sqlite3_create_window_function(
  ffi.Pointer<sqlite3> db,
  ffi.Pointer<sqlite3_char> zFunctionName,
  int nArg,
  int eTextRep,
  ffi.Pointer<ffi.Void> pApp,
  ffi.Pointer<
          ffi.NativeFunction<
              ffi.Void Function(ffi.Pointer<sqlite3_context>, ffi.Int,
                  ffi.Pointer<ffi.Pointer<sqlite3_value>>)>>
      xStep,
  ffi.Pointer<
          ffi.NativeFunction<ffi.Void Function(ffi.Pointer<sqlite3_context>)>>
      xFinal,
  ffi.Pointer<
          ffi.NativeFunction<ffi.Void Function(ffi.Pointer<sqlite3_context>)>>
      xValue,
  ffi.Pointer<
          ffi.NativeFunction<
              ffi.Void Function(ffi.Pointer<sqlite3_context>, ffi.Int,
                  ffi.Pointer<ffi.Pointer<sqlite3_value>>)>>
      xInverse,
  ffi.Pointer<ffi.NativeFunction<ffi.Void Function(ffi.Pointer<ffi.Void>)>>
      xDestroy,
);

@ffi.Native<
        ffi.Pointer<ffi.Void> Function(ffi.Pointer<sqlite3_context>, ffi.Int)>(
    symbol: 'sqlite3_aggregate_context')
external ffi.Pointer<ffi.Void> sqlite3_aggregate_context(
  ffi.Pointer<sqlite3_context> ctx,
  int nBytes,
);

@ffi.Native<ffi.Pointer<ffi.Void> Function(ffi.Pointer<sqlite3_context>)>(
    symbol: 'sqlite3_user_data')
external ffi.Pointer<ffi.Void> sqlite3_user_data(
  ffi.Pointer<sqlite3_context> ctx,
);

@ffi.Native<
    ffi.Void Function(ffi.Pointer<sqlite3_context>, ffi.Pointer<ffi.Void>,
        ffi.Uint64, ffi.Pointer<ffi.Void>)>(symbol: 'sqlite3_result_blob64')
external void sqlite3_result_blob64(
  ffi.Pointer<sqlite3_context> ctx,
  ffi.Pointer<ffi.Void> data,
  int length,
  ffi.Pointer<ffi.Void> destructor,
);

@ffi.Native<ffi.Void Function(ffi.Pointer<sqlite3_context>, ffi.Double)>(
    symbol: 'sqlite3_result_double')
external void sqlite3_result_double(
  ffi.Pointer<sqlite3_context> ctx,
  double result,
);

@ffi.Native<
    ffi.Void Function(ffi.Pointer<sqlite3_context>, ffi.Pointer<sqlite3_char>,
        ffi.Int)>(symbol: 'sqlite3_result_error')
external void sqlite3_result_error(
  ffi.Pointer<sqlite3_context> ctx,
  ffi.Pointer<sqlite3_char> msg,
  int length,
);

@ffi.Native<ffi.Void Function(ffi.Pointer<sqlite3_context>, ffi.Int64)>(
    symbol: 'sqlite3_result_int64')
external void sqlite3_result_int64(
  ffi.Pointer<sqlite3_context> ctx,
  int result,
);

@ffi.Native<ffi.Void Function(ffi.Pointer<sqlite3_context>)>(
    symbol: 'sqlite3_result_null')
external void sqlite3_result_null(
  ffi.Pointer<sqlite3_context> ctx,
);

@ffi.Native<
    ffi.Void Function(ffi.Pointer<sqlite3_context>, ffi.Pointer<sqlite3_char>,
        ffi.Int, ffi.Pointer<ffi.Void>)>(symbol: 'sqlite3_result_text')
external void sqlite3_result_text(
  ffi.Pointer<sqlite3_context> ctx,
  ffi.Pointer<sqlite3_char> data,
  int length,
  ffi.Pointer<ffi.Void> destructor,
);

@ffi.Native<
        ffi.Int Function(
            ffi.Pointer<sqlite3>,
            ffi.Pointer<sqlite3_char>,
            ffi.Int,
            ffi.Pointer<ffi.Void>,
            ffi
                .Pointer<
                    ffi
                    .NativeFunction<
                        ffi.Int Function(
                            ffi.Pointer<ffi.Void>,
                            ffi.Int,
                            ffi.Pointer<ffi.Void>,
                            ffi.Int,
                            ffi.Pointer<ffi.Void>)>>,
            ffi.Pointer<
                ffi.NativeFunction<ffi.Void Function(ffi.Pointer<ffi.Void>)>>)>(
    symbol: 'sqlite3_create_collation_v2')
external int sqlite3_create_collation_v2(
  ffi.Pointer<sqlite3> arg0,
  ffi.Pointer<sqlite3_char> zName,
  int eTextRep,
  ffi.Pointer<ffi.Void> pArg,
  ffi.Pointer<
          ffi.NativeFunction<
              ffi.Int Function(ffi.Pointer<ffi.Void>, ffi.Int,
                  ffi.Pointer<ffi.Void>, ffi.Int, ffi.Pointer<ffi.Void>)>>
      xCompare,
  ffi.Pointer<ffi.NativeFunction<ffi.Void Function(ffi.Pointer<ffi.Void>)>>
      xDestroy,
);

@ffi.Native<
    ffi.Pointer<sqlite3_backup> Function(
        ffi.Pointer<sqlite3>,
        ffi.Pointer<sqlite3_char>,
        ffi.Pointer<sqlite3>,
        ffi.Pointer<sqlite3_char>)>(symbol: 'sqlite3_backup_init')
external ffi.Pointer<sqlite3_backup> sqlite3_backup_init(
  ffi.Pointer<sqlite3> pDestDb,
  ffi.Pointer<sqlite3_char> zDestDb,
  ffi.Pointer<sqlite3> pSrcDb,
  ffi.Pointer<sqlite3_char> zSrcDb,
);

@ffi.Native<ffi.Int Function(ffi.Pointer<sqlite3_backup>, ffi.Int)>(
    symbol: 'sqlite3_backup_step')
external int sqlite3_backup_step(
  ffi.Pointer<sqlite3_backup> p,
  int nPage,
);

@ffi.Native<ffi.Int Function(ffi.Pointer<sqlite3_backup>)>(
    symbol: 'sqlite3_backup_finish')
external int sqlite3_backup_finish(
  ffi.Pointer<sqlite3_backup> p,
);

@ffi.Native<ffi.Int Function(ffi.Pointer<sqlite3_backup>)>(
    symbol: 'sqlite3_backup_remaining')
external int sqlite3_backup_remaining(
  ffi.Pointer<sqlite3_backup> p,
);

@ffi.Native<ffi.Int Function(ffi.Pointer<sqlite3_backup>)>(
    symbol: 'sqlite3_backup_pagecount')
external int sqlite3_backup_pagecount(
  ffi.Pointer<sqlite3_backup> p,
);

@ffi.Native<ffi.Int Function(ffi.Pointer<ffi.Void>)>(
    symbol: 'sqlite3_auto_extension')
external int sqlite3_auto_extension(
  ffi.Pointer<ffi.Void> xEntryPoint,
);

@ffi.Native<
    ffi.Int Function(
        ffi.Pointer<sqlite3>,
        ffi.Int,
        ffi.VarArgs<
            (
              ffi.Int,
              ffi.Pointer<ffi.Int>,
            )>)>(symbol: 'sqlite3_db_config')
external int sqlite3_db_config(
  ffi.Pointer<sqlite3> db,
  int op,
  int va,
  ffi.Pointer<ffi.Int> va1,
);

final class sqlite3_char extends ffi.Opaque {}

final class sqlite3 extends ffi.Opaque {}

final class sqlite3_stmt extends ffi.Opaque {}

final class sqlite3_backup extends ffi.Opaque {}

final class sqlite3_api_routines extends ffi.Opaque {}

final class sqlite3_value extends ffi.Opaque {}

final class sqlite3_context extends ffi.Opaque {}<|MERGE_RESOLUTION|>--- conflicted
+++ resolved
@@ -126,8 +126,13 @@
                   ffi.Pointer<sqlite3_char>,
                   ffi.Int64)>>
       arg1,
-<<<<<<< HEAD
   ffi.Pointer<ffi.Void> arg2,
+);
+
+@ffi.Native<ffi.Int Function(ffi.Pointer<sqlite3>)>(
+    symbol: 'sqlite3_get_autocommit')
+external int sqlite3_get_autocommit(
+  ffi.Pointer<sqlite3> db,
 );
 
 @ffi.Native<
@@ -180,6 +185,18 @@
 );
 
 @ffi.Native<ffi.Int Function(ffi.Pointer<sqlite3_stmt>)>(
+    symbol: 'sqlite3_stmt_isexplain')
+external int sqlite3_stmt_isexplain(
+  ffi.Pointer<sqlite3_stmt> pStmt,
+);
+
+@ffi.Native<ffi.Int Function(ffi.Pointer<sqlite3_stmt>)>(
+    symbol: 'sqlite3_stmt_readonly')
+external int sqlite3_stmt_readonly(
+  ffi.Pointer<sqlite3_stmt> pStmt,
+);
+
+@ffi.Native<ffi.Int Function(ffi.Pointer<sqlite3_stmt>)>(
     symbol: 'sqlite3_column_count')
 external int sqlite3_column_count(
   ffi.Pointer<sqlite3_stmt> pStmt,
@@ -374,598 +391,6 @@
           ffi.NativeFunction<
               ffi.Void Function(ffi.Pointer<sqlite3_context>, ffi.Int,
                   ffi.Pointer<ffi.Pointer<sqlite3_value>>)>>
-=======
-      arg2,
-    );
-  }
-
-  late final _sqlite3_update_hookPtr = _lookup<
-      ffi.NativeFunction<
-          ffi.Pointer<ffi.Void> Function(
-              ffi.Pointer<sqlite3>,
-              ffi.Pointer<
-                  ffi.NativeFunction<
-                      ffi.Void Function(
-                          ffi.Pointer<ffi.Void>,
-                          ffi.Int,
-                          ffi.Pointer<sqlite3_char>,
-                          ffi.Pointer<sqlite3_char>,
-                          ffi.Int64)>>,
-              ffi.Pointer<ffi.Void>)>>('sqlite3_update_hook');
-  late final _sqlite3_update_hook = _sqlite3_update_hookPtr.asFunction<
-      ffi.Pointer<ffi.Void> Function(
-          ffi.Pointer<sqlite3>,
-          ffi.Pointer<
-              ffi.NativeFunction<
-                  ffi.Void Function(
-                      ffi.Pointer<ffi.Void>,
-                      ffi.Int,
-                      ffi.Pointer<sqlite3_char>,
-                      ffi.Pointer<sqlite3_char>,
-                      ffi.Int64)>>,
-          ffi.Pointer<ffi.Void>)>();
-
-  int sqlite3_get_autocommit(
-    ffi.Pointer<sqlite3> db,
-  ) {
-    return _sqlite3_get_autocommit(
-      db,
-    );
-  }
-
-  late final _sqlite3_get_autocommitPtr =
-      _lookup<ffi.NativeFunction<ffi.Int Function(ffi.Pointer<sqlite3>)>>(
-          'sqlite3_get_autocommit');
-  late final _sqlite3_get_autocommit = _sqlite3_get_autocommitPtr
-      .asFunction<int Function(ffi.Pointer<sqlite3>)>();
-
-  int sqlite3_prepare_v2(
-    ffi.Pointer<sqlite3> db,
-    ffi.Pointer<sqlite3_char> zSql,
-    int nByte,
-    ffi.Pointer<ffi.Pointer<sqlite3_stmt>> ppStmt,
-    ffi.Pointer<ffi.Pointer<sqlite3_char>> pzTail,
-  ) {
-    return _sqlite3_prepare_v2(
-      db,
-      zSql,
-      nByte,
-      ppStmt,
-      pzTail,
-    );
-  }
-
-  late final _sqlite3_prepare_v2Ptr = _lookup<
-      ffi.NativeFunction<
-          ffi.Int Function(
-              ffi.Pointer<sqlite3>,
-              ffi.Pointer<sqlite3_char>,
-              ffi.Int,
-              ffi.Pointer<ffi.Pointer<sqlite3_stmt>>,
-              ffi.Pointer<ffi.Pointer<sqlite3_char>>)>>('sqlite3_prepare_v2');
-  late final _sqlite3_prepare_v2 = _sqlite3_prepare_v2Ptr.asFunction<
-      int Function(
-          ffi.Pointer<sqlite3>,
-          ffi.Pointer<sqlite3_char>,
-          int,
-          ffi.Pointer<ffi.Pointer<sqlite3_stmt>>,
-          ffi.Pointer<ffi.Pointer<sqlite3_char>>)>();
-
-  int sqlite3_prepare_v3(
-    ffi.Pointer<sqlite3> db,
-    ffi.Pointer<sqlite3_char> zSql,
-    int nByte,
-    int prepFlags,
-    ffi.Pointer<ffi.Pointer<sqlite3_stmt>> ppStmt,
-    ffi.Pointer<ffi.Pointer<sqlite3_char>> pzTail,
-  ) {
-    return _sqlite3_prepare_v3(
-      db,
-      zSql,
-      nByte,
-      prepFlags,
-      ppStmt,
-      pzTail,
-    );
-  }
-
-  late final _sqlite3_prepare_v3Ptr = _lookup<
-      ffi.NativeFunction<
-          ffi.Int Function(
-              ffi.Pointer<sqlite3>,
-              ffi.Pointer<sqlite3_char>,
-              ffi.Int,
-              ffi.UnsignedInt,
-              ffi.Pointer<ffi.Pointer<sqlite3_stmt>>,
-              ffi.Pointer<ffi.Pointer<sqlite3_char>>)>>('sqlite3_prepare_v3');
-  late final _sqlite3_prepare_v3 = _sqlite3_prepare_v3Ptr.asFunction<
-      int Function(
-          ffi.Pointer<sqlite3>,
-          ffi.Pointer<sqlite3_char>,
-          int,
-          int,
-          ffi.Pointer<ffi.Pointer<sqlite3_stmt>>,
-          ffi.Pointer<ffi.Pointer<sqlite3_char>>)>();
-
-  int sqlite3_finalize(
-    ffi.Pointer<sqlite3_stmt> pStmt,
-  ) {
-    return _sqlite3_finalize(
-      pStmt,
-    );
-  }
-
-  late final _sqlite3_finalizePtr =
-      _lookup<ffi.NativeFunction<ffi.Int Function(ffi.Pointer<sqlite3_stmt>)>>(
-          'sqlite3_finalize');
-  late final _sqlite3_finalize = _sqlite3_finalizePtr
-      .asFunction<int Function(ffi.Pointer<sqlite3_stmt>)>();
-
-  int sqlite3_step(
-    ffi.Pointer<sqlite3_stmt> pStmt,
-  ) {
-    return _sqlite3_step(
-      pStmt,
-    );
-  }
-
-  late final _sqlite3_stepPtr =
-      _lookup<ffi.NativeFunction<ffi.Int Function(ffi.Pointer<sqlite3_stmt>)>>(
-          'sqlite3_step');
-  late final _sqlite3_step =
-      _sqlite3_stepPtr.asFunction<int Function(ffi.Pointer<sqlite3_stmt>)>();
-
-  int sqlite3_reset(
-    ffi.Pointer<sqlite3_stmt> pStmt,
-  ) {
-    return _sqlite3_reset(
-      pStmt,
-    );
-  }
-
-  late final _sqlite3_resetPtr =
-      _lookup<ffi.NativeFunction<ffi.Int Function(ffi.Pointer<sqlite3_stmt>)>>(
-          'sqlite3_reset');
-  late final _sqlite3_reset =
-      _sqlite3_resetPtr.asFunction<int Function(ffi.Pointer<sqlite3_stmt>)>();
-
-  int sqlite3_stmt_isexplain(
-    ffi.Pointer<sqlite3_stmt> pStmt,
-  ) {
-    return _sqlite3_stmt_isexplain(
-      pStmt,
-    );
-  }
-
-  late final _sqlite3_stmt_isexplainPtr =
-      _lookup<ffi.NativeFunction<ffi.Int Function(ffi.Pointer<sqlite3_stmt>)>>(
-          'sqlite3_stmt_isexplain');
-  late final _sqlite3_stmt_isexplain = _sqlite3_stmt_isexplainPtr
-      .asFunction<int Function(ffi.Pointer<sqlite3_stmt>)>();
-
-  int sqlite3_stmt_readonly(
-    ffi.Pointer<sqlite3_stmt> pStmt,
-  ) {
-    return _sqlite3_stmt_readonly(
-      pStmt,
-    );
-  }
-
-  late final _sqlite3_stmt_readonlyPtr =
-      _lookup<ffi.NativeFunction<ffi.Int Function(ffi.Pointer<sqlite3_stmt>)>>(
-          'sqlite3_stmt_readonly');
-  late final _sqlite3_stmt_readonly = _sqlite3_stmt_readonlyPtr
-      .asFunction<int Function(ffi.Pointer<sqlite3_stmt>)>();
-
-  int sqlite3_column_count(
-    ffi.Pointer<sqlite3_stmt> pStmt,
-  ) {
-    return _sqlite3_column_count(
-      pStmt,
-    );
-  }
-
-  late final _sqlite3_column_countPtr =
-      _lookup<ffi.NativeFunction<ffi.Int Function(ffi.Pointer<sqlite3_stmt>)>>(
-          'sqlite3_column_count');
-  late final _sqlite3_column_count = _sqlite3_column_countPtr
-      .asFunction<int Function(ffi.Pointer<sqlite3_stmt>)>();
-
-  int sqlite3_bind_parameter_count(
-    ffi.Pointer<sqlite3_stmt> pStmt,
-  ) {
-    return _sqlite3_bind_parameter_count(
-      pStmt,
-    );
-  }
-
-  late final _sqlite3_bind_parameter_countPtr =
-      _lookup<ffi.NativeFunction<ffi.Int Function(ffi.Pointer<sqlite3_stmt>)>>(
-          'sqlite3_bind_parameter_count');
-  late final _sqlite3_bind_parameter_count = _sqlite3_bind_parameter_countPtr
-      .asFunction<int Function(ffi.Pointer<sqlite3_stmt>)>();
-
-  int sqlite3_bind_parameter_index(
-    ffi.Pointer<sqlite3_stmt> arg0,
-    ffi.Pointer<sqlite3_char> zName,
-  ) {
-    return _sqlite3_bind_parameter_index(
-      arg0,
-      zName,
-    );
-  }
-
-  late final _sqlite3_bind_parameter_indexPtr = _lookup<
-      ffi.NativeFunction<
-          ffi.Int Function(ffi.Pointer<sqlite3_stmt>,
-              ffi.Pointer<sqlite3_char>)>>('sqlite3_bind_parameter_index');
-  late final _sqlite3_bind_parameter_index =
-      _sqlite3_bind_parameter_indexPtr.asFunction<
-          int Function(ffi.Pointer<sqlite3_stmt>, ffi.Pointer<sqlite3_char>)>();
-
-  ffi.Pointer<sqlite3_char> sqlite3_column_name(
-    ffi.Pointer<sqlite3_stmt> pStmt,
-    int N,
-  ) {
-    return _sqlite3_column_name(
-      pStmt,
-      N,
-    );
-  }
-
-  late final _sqlite3_column_namePtr = _lookup<
-      ffi.NativeFunction<
-          ffi.Pointer<sqlite3_char> Function(
-              ffi.Pointer<sqlite3_stmt>, ffi.Int)>>('sqlite3_column_name');
-  late final _sqlite3_column_name = _sqlite3_column_namePtr.asFunction<
-      ffi.Pointer<sqlite3_char> Function(ffi.Pointer<sqlite3_stmt>, int)>();
-
-  ffi.Pointer<sqlite3_char> sqlite3_column_table_name(
-    ffi.Pointer<sqlite3_stmt> pStmt,
-    int N,
-  ) {
-    return _sqlite3_column_table_name(
-      pStmt,
-      N,
-    );
-  }
-
-  late final _sqlite3_column_table_namePtr = _lookup<
-      ffi.NativeFunction<
-          ffi.Pointer<sqlite3_char> Function(ffi.Pointer<sqlite3_stmt>,
-              ffi.Int)>>('sqlite3_column_table_name');
-  late final _sqlite3_column_table_name =
-      _sqlite3_column_table_namePtr.asFunction<
-          ffi.Pointer<sqlite3_char> Function(ffi.Pointer<sqlite3_stmt>, int)>();
-
-  int sqlite3_bind_blob64(
-    ffi.Pointer<sqlite3_stmt> pStmt,
-    int index,
-    ffi.Pointer<ffi.Void> data,
-    int length,
-    ffi.Pointer<ffi.Void> destructor,
-  ) {
-    return _sqlite3_bind_blob64(
-      pStmt,
-      index,
-      data,
-      length,
-      destructor,
-    );
-  }
-
-  late final _sqlite3_bind_blob64Ptr = _lookup<
-      ffi.NativeFunction<
-          ffi.Int Function(
-              ffi.Pointer<sqlite3_stmt>,
-              ffi.Int,
-              ffi.Pointer<ffi.Void>,
-              ffi.Uint64,
-              ffi.Pointer<ffi.Void>)>>('sqlite3_bind_blob64');
-  late final _sqlite3_bind_blob64 = _sqlite3_bind_blob64Ptr.asFunction<
-      int Function(ffi.Pointer<sqlite3_stmt>, int, ffi.Pointer<ffi.Void>, int,
-          ffi.Pointer<ffi.Void>)>();
-
-  int sqlite3_bind_double(
-    ffi.Pointer<sqlite3_stmt> pStmt,
-    int index,
-    double data,
-  ) {
-    return _sqlite3_bind_double(
-      pStmt,
-      index,
-      data,
-    );
-  }
-
-  late final _sqlite3_bind_doublePtr = _lookup<
-      ffi.NativeFunction<
-          ffi.Int Function(ffi.Pointer<sqlite3_stmt>, ffi.Int,
-              ffi.Double)>>('sqlite3_bind_double');
-  late final _sqlite3_bind_double = _sqlite3_bind_doublePtr
-      .asFunction<int Function(ffi.Pointer<sqlite3_stmt>, int, double)>();
-
-  int sqlite3_bind_int64(
-    ffi.Pointer<sqlite3_stmt> pStmt,
-    int index,
-    int data,
-  ) {
-    return _sqlite3_bind_int64(
-      pStmt,
-      index,
-      data,
-    );
-  }
-
-  late final _sqlite3_bind_int64Ptr = _lookup<
-      ffi.NativeFunction<
-          ffi.Int Function(ffi.Pointer<sqlite3_stmt>, ffi.Int,
-              ffi.Int64)>>('sqlite3_bind_int64');
-  late final _sqlite3_bind_int64 = _sqlite3_bind_int64Ptr
-      .asFunction<int Function(ffi.Pointer<sqlite3_stmt>, int, int)>();
-
-  int sqlite3_bind_null(
-    ffi.Pointer<sqlite3_stmt> pStmt,
-    int index,
-  ) {
-    return _sqlite3_bind_null(
-      pStmt,
-      index,
-    );
-  }
-
-  late final _sqlite3_bind_nullPtr = _lookup<
-      ffi.NativeFunction<
-          ffi.Int Function(
-              ffi.Pointer<sqlite3_stmt>, ffi.Int)>>('sqlite3_bind_null');
-  late final _sqlite3_bind_null = _sqlite3_bind_nullPtr
-      .asFunction<int Function(ffi.Pointer<sqlite3_stmt>, int)>();
-
-  int sqlite3_bind_text(
-    ffi.Pointer<sqlite3_stmt> pStmt,
-    int index,
-    ffi.Pointer<sqlite3_char> data,
-    int length,
-    ffi.Pointer<ffi.Void> destructor,
-  ) {
-    return _sqlite3_bind_text(
-      pStmt,
-      index,
-      data,
-      length,
-      destructor,
-    );
-  }
-
-  late final _sqlite3_bind_textPtr = _lookup<
-      ffi.NativeFunction<
-          ffi.Int Function(
-              ffi.Pointer<sqlite3_stmt>,
-              ffi.Int,
-              ffi.Pointer<sqlite3_char>,
-              ffi.Int,
-              ffi.Pointer<ffi.Void>)>>('sqlite3_bind_text');
-  late final _sqlite3_bind_text = _sqlite3_bind_textPtr.asFunction<
-      int Function(ffi.Pointer<sqlite3_stmt>, int, ffi.Pointer<sqlite3_char>,
-          int, ffi.Pointer<ffi.Void>)>();
-
-  ffi.Pointer<ffi.Void> sqlite3_column_blob(
-    ffi.Pointer<sqlite3_stmt> pStmt,
-    int iCol,
-  ) {
-    return _sqlite3_column_blob(
-      pStmt,
-      iCol,
-    );
-  }
-
-  late final _sqlite3_column_blobPtr = _lookup<
-      ffi.NativeFunction<
-          ffi.Pointer<ffi.Void> Function(
-              ffi.Pointer<sqlite3_stmt>, ffi.Int)>>('sqlite3_column_blob');
-  late final _sqlite3_column_blob = _sqlite3_column_blobPtr.asFunction<
-      ffi.Pointer<ffi.Void> Function(ffi.Pointer<sqlite3_stmt>, int)>();
-
-  double sqlite3_column_double(
-    ffi.Pointer<sqlite3_stmt> pStmt,
-    int iCol,
-  ) {
-    return _sqlite3_column_double(
-      pStmt,
-      iCol,
-    );
-  }
-
-  late final _sqlite3_column_doublePtr = _lookup<
-      ffi.NativeFunction<
-          ffi.Double Function(
-              ffi.Pointer<sqlite3_stmt>, ffi.Int)>>('sqlite3_column_double');
-  late final _sqlite3_column_double = _sqlite3_column_doublePtr
-      .asFunction<double Function(ffi.Pointer<sqlite3_stmt>, int)>();
-
-  int sqlite3_column_int64(
-    ffi.Pointer<sqlite3_stmt> pStmt,
-    int iCol,
-  ) {
-    return _sqlite3_column_int64(
-      pStmt,
-      iCol,
-    );
-  }
-
-  late final _sqlite3_column_int64Ptr = _lookup<
-      ffi.NativeFunction<
-          ffi.Int64 Function(
-              ffi.Pointer<sqlite3_stmt>, ffi.Int)>>('sqlite3_column_int64');
-  late final _sqlite3_column_int64 = _sqlite3_column_int64Ptr
-      .asFunction<int Function(ffi.Pointer<sqlite3_stmt>, int)>();
-
-  ffi.Pointer<sqlite3_char> sqlite3_column_text(
-    ffi.Pointer<sqlite3_stmt> pStmt,
-    int iCol,
-  ) {
-    return _sqlite3_column_text(
-      pStmt,
-      iCol,
-    );
-  }
-
-  late final _sqlite3_column_textPtr = _lookup<
-      ffi.NativeFunction<
-          ffi.Pointer<sqlite3_char> Function(
-              ffi.Pointer<sqlite3_stmt>, ffi.Int)>>('sqlite3_column_text');
-  late final _sqlite3_column_text = _sqlite3_column_textPtr.asFunction<
-      ffi.Pointer<sqlite3_char> Function(ffi.Pointer<sqlite3_stmt>, int)>();
-
-  int sqlite3_column_bytes(
-    ffi.Pointer<sqlite3_stmt> pStmt,
-    int iCol,
-  ) {
-    return _sqlite3_column_bytes(
-      pStmt,
-      iCol,
-    );
-  }
-
-  late final _sqlite3_column_bytesPtr = _lookup<
-      ffi.NativeFunction<
-          ffi.Int Function(
-              ffi.Pointer<sqlite3_stmt>, ffi.Int)>>('sqlite3_column_bytes');
-  late final _sqlite3_column_bytes = _sqlite3_column_bytesPtr
-      .asFunction<int Function(ffi.Pointer<sqlite3_stmt>, int)>();
-
-  int sqlite3_column_type(
-    ffi.Pointer<sqlite3_stmt> pStmt,
-    int iCol,
-  ) {
-    return _sqlite3_column_type(
-      pStmt,
-      iCol,
-    );
-  }
-
-  late final _sqlite3_column_typePtr = _lookup<
-      ffi.NativeFunction<
-          ffi.Int Function(
-              ffi.Pointer<sqlite3_stmt>, ffi.Int)>>('sqlite3_column_type');
-  late final _sqlite3_column_type = _sqlite3_column_typePtr
-      .asFunction<int Function(ffi.Pointer<sqlite3_stmt>, int)>();
-
-  ffi.Pointer<ffi.Void> sqlite3_value_blob(
-    ffi.Pointer<sqlite3_value> value,
-  ) {
-    return _sqlite3_value_blob(
-      value,
-    );
-  }
-
-  late final _sqlite3_value_blobPtr = _lookup<
-      ffi.NativeFunction<
-          ffi.Pointer<ffi.Void> Function(
-              ffi.Pointer<sqlite3_value>)>>('sqlite3_value_blob');
-  late final _sqlite3_value_blob = _sqlite3_value_blobPtr
-      .asFunction<ffi.Pointer<ffi.Void> Function(ffi.Pointer<sqlite3_value>)>();
-
-  double sqlite3_value_double(
-    ffi.Pointer<sqlite3_value> value,
-  ) {
-    return _sqlite3_value_double(
-      value,
-    );
-  }
-
-  late final _sqlite3_value_doublePtr = _lookup<
-          ffi.NativeFunction<ffi.Double Function(ffi.Pointer<sqlite3_value>)>>(
-      'sqlite3_value_double');
-  late final _sqlite3_value_double = _sqlite3_value_doublePtr
-      .asFunction<double Function(ffi.Pointer<sqlite3_value>)>();
-
-  int sqlite3_value_type(
-    ffi.Pointer<sqlite3_value> value,
-  ) {
-    return _sqlite3_value_type(
-      value,
-    );
-  }
-
-  late final _sqlite3_value_typePtr =
-      _lookup<ffi.NativeFunction<ffi.Int Function(ffi.Pointer<sqlite3_value>)>>(
-          'sqlite3_value_type');
-  late final _sqlite3_value_type = _sqlite3_value_typePtr
-      .asFunction<int Function(ffi.Pointer<sqlite3_value>)>();
-
-  int sqlite3_value_int64(
-    ffi.Pointer<sqlite3_value> value,
-  ) {
-    return _sqlite3_value_int64(
-      value,
-    );
-  }
-
-  late final _sqlite3_value_int64Ptr = _lookup<
-          ffi.NativeFunction<ffi.Int64 Function(ffi.Pointer<sqlite3_value>)>>(
-      'sqlite3_value_int64');
-  late final _sqlite3_value_int64 = _sqlite3_value_int64Ptr
-      .asFunction<int Function(ffi.Pointer<sqlite3_value>)>();
-
-  ffi.Pointer<sqlite3_char> sqlite3_value_text(
-    ffi.Pointer<sqlite3_value> value,
-  ) {
-    return _sqlite3_value_text(
-      value,
-    );
-  }
-
-  late final _sqlite3_value_textPtr = _lookup<
-      ffi.NativeFunction<
-          ffi.Pointer<sqlite3_char> Function(
-              ffi.Pointer<sqlite3_value>)>>('sqlite3_value_text');
-  late final _sqlite3_value_text = _sqlite3_value_textPtr.asFunction<
-      ffi.Pointer<sqlite3_char> Function(ffi.Pointer<sqlite3_value>)>();
-
-  int sqlite3_value_bytes(
-    ffi.Pointer<sqlite3_value> value,
-  ) {
-    return _sqlite3_value_bytes(
-      value,
-    );
-  }
-
-  late final _sqlite3_value_bytesPtr =
-      _lookup<ffi.NativeFunction<ffi.Int Function(ffi.Pointer<sqlite3_value>)>>(
-          'sqlite3_value_bytes');
-  late final _sqlite3_value_bytes = _sqlite3_value_bytesPtr
-      .asFunction<int Function(ffi.Pointer<sqlite3_value>)>();
-
-  int sqlite3_create_function_v2(
-    ffi.Pointer<sqlite3> db,
-    ffi.Pointer<sqlite3_char> zFunctionName,
-    int nArg,
-    int eTextRep,
-    ffi.Pointer<ffi.Void> pApp,
-    ffi.Pointer<
-            ffi.NativeFunction<
-                ffi.Void Function(ffi.Pointer<sqlite3_context>, ffi.Int,
-                    ffi.Pointer<ffi.Pointer<sqlite3_value>>)>>
-        xFunc,
-    ffi.Pointer<
-            ffi.NativeFunction<
-                ffi.Void Function(ffi.Pointer<sqlite3_context>, ffi.Int,
-                    ffi.Pointer<ffi.Pointer<sqlite3_value>>)>>
-        xStep,
-    ffi.Pointer<
-            ffi.NativeFunction<ffi.Void Function(ffi.Pointer<sqlite3_context>)>>
-        xFinal,
-    ffi.Pointer<ffi.NativeFunction<ffi.Void Function(ffi.Pointer<ffi.Void>)>>
-        xDestroy,
-  ) {
-    return _sqlite3_create_function_v2(
-      db,
-      zFunctionName,
-      nArg,
-      eTextRep,
-      pApp,
->>>>>>> 2ffd8716
       xFunc,
   ffi.Pointer<
           ffi.NativeFunction<
