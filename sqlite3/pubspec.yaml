--- conflicted
+++ resolved
@@ -23,13 +23,8 @@
 
 dependencies:
   collection: ^1.15.0
-<<<<<<< HEAD
-  ffi: ">=1.2.1 <3.0.0"
-  js: ^0.6.4
-=======
   ffi: '>=1.2.1 <3.0.0'
   js: '>=0.6.4 <0.8.0'
->>>>>>> 2ffd8716
   meta: ^1.3.0
   path: ^1.8.0
   native_assets_cli: ^0.4.2
@@ -41,13 +36,8 @@
   build_daemon: ^4.0.0
   build_runner: ^2.1.7
   build_web_compilers: ^4.0.3
-<<<<<<< HEAD
   ffigen: ^11.0.0
   http: ^1.0.0
-=======
-  ffigen: ^8.0.1
-  http: ^0.13.4
->>>>>>> 2ffd8716
   lints: ^3.0.0
   shelf: ^1.4.0
   shelf_proxy: ^1.0.2
